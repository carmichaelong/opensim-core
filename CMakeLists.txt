project(OpenSim)
#
# Build of OpenSim. There are three steps:
#    (1) Choose appropriate platform
#    (2) Locate Simbody and its dependent libraries
#    (3) Build OpenSim libraries and executables
#
#
#----------------------------------------------------

cmake_minimum_required(VERSION 2.8.8)
if(COMMAND cmake_policy)
    cmake_policy(SET CMP0003 NEW)
    cmake_policy(SET CMP0005 NEW)
endif(COMMAND cmake_policy)

# To create a folder hierarchy within Visual Studio.
set_property(GLOBAL PROPERTY USE_FOLDERS ON)

# OpenSim version.
# ----------------
set(OPENSIM_MAJOR_VERSION 4)
set(OPENSIM_MINOR_VERSION 0)
set(OPENSIM_PATCH_VERSION 0)

# Don't include the patch version if it is 0.
set(PATCH_VERSION_STRING)
if(OPENSIM_PATCH_VERSION)
    set(PATCH_VERSION_STRING ".${OPENSIM_PATCH_VERSION}")
endif()

set(OPENSIM_VERSION
    "${OPENSIM_MAJOR_VERSION}.${OPENSIM_MINOR_VERSION}${PATCH_VERSION_STRING}"
    )


# CMake module path.
# ------------------
set(CMAKE_MODULE_PATH "${PROJECT_SOURCE_DIR}/cmake")
include(OpenSimMacros)

# Directory in which to install.
# ------------------------------
if(CMAKE_INSTALL_PREFIX_INITIALIZED_TO_DEFAULT)
    # On Windows, we override the default value because Visual Studio does
    # not, by default, have permission to write to the Program Files
    # directory.
    # On Linux, we override the default value because our installation does
    # not yet conform to the Filesystem Hierarchy Standard (FHS).
    set(CMAKE_INSTALL_PREFIX "${CMAKE_SOURCE_DIR}-install" CACHE PATH 
        "The directory in which to install this project." FORCE)
endif()


# Make everything go in the same binary directory. (These are CMake-defined
# variables.)
set(EXECUTABLE_OUTPUT_PATH ${CMAKE_BINARY_DIR})
set(LIBRARY_OUTPUT_PATH ${CMAKE_BINARY_DIR})
link_directories(${CMAKE_BINARY_DIR})

# OpenSim options.
# ----------------

# Specify number of cores to run tests.
set(PROCESSOR_COUNT 8 CACHE STRING
    "Number of concurrent jobs when running tests via RUN_TESTS_PARALLEL target.")
mark_as_advanced(PROCESSOR_COUNT)

# Try to use MathJax for Doxygen equations.
option(OPENSIM_DOXYGEN_USE_MATHJAX "Try to use MathJax to render Doxygen
equations. If OFF, LATEX is used instead if you have it; otherwise we use
MathJax from the internet (we don't download it). If we cannot download MathJax
from the internet, we turn this option OFF." ON)

# Simbody.
# This will be initialized to the environment variable of the same name
# if it is set, otherwise it will be empty.
set(SIMBODY_HOME $ENV{SIMBODY_HOME} CACHE
    PATH "The location of the Simbody installation to use; you can change this. Set as empty to let CMake search for Simbody automatically.")

option(OPENSIM_COPY_SIMBODY "Copy Simbody headers and libraries into the
OpenSim installation. This way, you can treat OpenSim and Simbody as one
package, and you only need to set environment variables (e.g., PATH,
LD_LIBRARY_PATH, DYLD_LIBRARY_PATH) for OpenSim.  On Windows, this also copies
Simbody dll's and exe's into the OpenSim build directory, so that you don't
need to set PATH to run OpenSim tests and examples; this is done via the
SimbodyFiles project. If OFF, you likely must set those environment variables
for both OpenSim and Simbody." ON)


# Platform.
# ---------
# Create a platform name useful for finding things in the Platform
# directory.
if(WIN32)
    set(PLATFORM_NAME Windows)
elseif(APPLE)
    set(PLATFORM_NAME Mac)
elseif(UNIX)
    set(PLATFORM_NAME Linux)
else()
    set(PLATFORM_NAME Unknown)
endif()

# In addition to the platform name we need to know the Application Binary
# Interface (ABI) we're building for. Currently that is either x86, meaning
# 32 bit Intel instruction set, or x64 for 64 bit Intel instruction set.
# Kevin: Since Ubuntu 12 64bit libraries are in lib not lib64 (This in
# response of Sherm's change on Simbody)

if(CMAKE_SIZEOF_VOID_P EQUAL 8)
    set(PLATFORM_ABI x64)
else()
    set(PLATFORM_ABI x86)
endif()

set(BUILD_PLATFORM "${PLATFORM_NAME}:${PLATFORM_ABI}" CACHE STRING
    "This is the platform and ABI we're building for. Not changeable here; use a different CMake generator instead."
    FORCE)

if(NOT MSVC AND NOT XCODE AND NOT CMAKE_BUILD_TYPE)
    set(CMAKE_BUILD_TYPE RelWithDebInfo CACHE STRING "Debug or Release build" FORCE)
endif()

## Choose the maximum level of x86 instruction set that the compiler is
## allowed to use. Was using sse2 but changed to let the compilers choose. Most
## will probably use sse2 or later by default.
## On 64 bit MSVC, the default is sse2 and the argument
## isn't recognized so we won't specify it.

if(CMAKE_CL_64)
    set(default_build_inst_set)
else()
    # Here's where we used to set sse2. Leaving this line in
    # case we decide to specify a default value again.
    set(default_build_inst_set)
endif()

## This can be set to a different value by the person running CMake.
set(BUILD_INST_SET ""
    CACHE STRING
    "CPU instruction level compiler is permitted to use (default: let compiler decide).")
mark_as_advanced( BUILD_INST_SET )

if(BUILD_INST_SET)
    set(inst_set_to_use ${BUILD_INST_SET})
else()
    set(inst_set_to_use ${default_build_inst_set})
endif()

## When building in any of the Release modes, tell gcc to use not-quite most
## aggressive optimization and to generate SSE2 floating point instructions.
## Here we are specifying *all* of the Release flags, overriding CMake's
## defaults.  Watch out for optimizer bugs in particular gcc versions!

if(${CMAKE_CXX_COMPILER_ID} MATCHES "GNU" OR
        ${CMAKE_CXX_COMPILER_ID} MATCHES "Clang")
    if(inst_set_to_use)
        string(TOLOWER ${inst_set_to_use} GCC_INST_SET)
        set(GCC_INST_SET "-m${GCC_INST_SET}")
    else()
        set(GCC_INST_SET)
    endif()

    # Get the gcc version number in major.minor.build format
    execute_process(COMMAND ${CMAKE_C_COMPILER} -dumpversion
                    OUTPUT_VARIABLE GCC_VERSION)


    # Testing with Clang 3.3 on Ubuntu 14.04 shows a 5% decrease
    # in the runtime of the tests when we enable loop unrolling.
    set(GCC_OPT_ENABLE "-funroll-loops")

    # If you know of optimization bugs that affect SimTK in particular
    # gcc versions, this is the place to turn off those optimizations.
    set(GCC_OPT_DISABLE)

    # C++
    set(CMAKE_CXX_FLAGS_DEBUG          "-g ${GCC_INST_SET}"
      CACHE STRING "g++ Debug build compile flags" FORCE)
    set(CMAKE_CXX_FLAGS_RELEASE
      "-DNDEBUG -O2 ${GCC_OPT_ENABLE} ${GCC_OPT_DISABLE} ${GCC_INST_SET}"
      CACHE STRING "g++ Release build compile flags" FORCE)
    set(CMAKE_CXX_FLAGS_RELWITHDEBINFO
      "-DNDEBUG -O2 -g ${GCC_OPT_ENABLE} ${GCC_OPT_DISABLE} ${GCC_INST_SET}"
      CACHE STRING "g++ RelWithDebInfo build compile flags" FORCE)
    set(CMAKE_CXX_FLAGS_MINSIZEREL     "-DNDEBUG -Os ${GCC_INST_SET}"
      CACHE STRING "g++ MinSizeRel build compile flags" FORCE)

    # C
    set(CMAKE_C_FLAGS_DEBUG            "-g ${GCC_INST_SET}"
      CACHE STRING "gcc Debug build compile flags" FORCE)
    set(CMAKE_C_FLAGS_RELEASE
      "-DNDEBUG -O2 ${GCC_OPT_ENABLE} ${GCC_OPT_DISABLE} ${GCC_INST_SET}"
      CACHE STRING "gcc Release build compile flags" FORCE)
    set(CMAKE_C_FLAGS_RELWITHDEBINFO
      "-DNDEBUG -O2 -g ${GCC_OPT_ENABLE} ${GCC_OPT_DISABLE} ${GCC_INST_SET}"
      CACHE STRING "gcc RelWithDebInfo build compile flags" FORCE)
    set(CMAKE_C_FLAGS_MINSIZEREL       "-DNDEBUG -Os ${GCC_INST_SET}"
      CACHE STRING "gcc MinSizeRel build compile flags" FORCE)

endif()

## When building in any of the Release modes, tell VC++ cl compiler to use intrinsics
## (i.e. sqrt instruction rather than sqrt subroutine) with flag /Oi.

if(WIN32 AND ${CMAKE_C_COMPILER} MATCHES "cl")
    if(inst_set_to_use)
        string(TOUPPER ${inst_set_to_use} CL_INST_SET)
        set(CL_INST_SET "/arch:${CL_INST_SET}")
    else()
        set(CL_INST_SET)
    endif()

    set(BUILD_LIMIT_PARALLEL_COMPILES "" CACHE STRING
        "Set a maximum number of simultaneous compilations.")
    mark_as_advanced(BUILD_LIMIT_PARALLEL_COMPILES)
    set(mxcpu ${BUILD_LIMIT_PARALLEL_COMPILES}) # abbreviation

    ## C++
    set(CMAKE_CXX_FLAGS_DEBUG
    "/MP${mxcpu} /D _DEBUG /MDd /Od /Ob0 /RTC1 /Zi /bigobj /GS- ${CL_INST_SET}"
        CACHE STRING "VC++ Debug build compile flags" FORCE)
    set(CMAKE_CXX_FLAGS_RELEASE
    "/MP${mxcpu} /D NDEBUG /MD  /O2 /Ob2 /Oi /bigobj /GS- ${CL_INST_SET}"
        CACHE STRING "VC++ Release build compile flags" FORCE)
    set(CMAKE_CXX_FLAGS_RELWITHDEBINFO
    "/MP${mxcpu} /D NDEBUG /MD  /O2 /Ob2 /Oi /Zi /bigobj /GS- ${CL_INST_SET}"
        CACHE STRING "VC++ RelWithDebInfo build compile flags" FORCE)
    set(CMAKE_CXX_FLAGS_MINSIZEREL
    "/MP${mxcpu} /D NDEBUG /MD  /O1 /Ob1 /Oi /bigobj /GS- ${CL_INST_SET}"
        CACHE STRING "VC++ MinSizeRel build compile flags" FORCE)

    ## C
    set(CMAKE_C_FLAGS_DEBUG
    "/MP${mxcpu} /D _DEBUG /MDd /Od /Ob0 /RTC1 /Zi /GS- ${CL_INST_SET}"
        CACHE STRING "VC++ Debug build compile flags" FORCE)
    set(CMAKE_C_FLAGS_RELEASE
    "/MP${mxcpu} /D NDEBUG /MD  /O2 /Ob2 /Oi /GS- ${CL_INST_SET}"
        CACHE STRING "VC++ Release build compile flags" FORCE)
    set(CMAKE_C_FLAGS_RELWITHDEBINFO
    "/MP${mxcpu} /D NDEBUG /MD  /O2 /Ob2 /Oi /Zi /GS- ${CL_INST_SET}"
        CACHE STRING "VC++ RelWithDebInfo build compile flags" FORCE)
    set(CMAKE_C_FLAGS_MINSIZEREL
    "/MP${mxcpu} /D NDEBUG /MD  /O1 /Ob1 /Oi /GS- ${CL_INST_SET}"
        CACHE STRING "VC++ MinSizeRel build compile flags" FORCE)

endif()

set(BUILD_JAVA_WRAPPING OFF CACHE BOOL "Build Java wrapping (needed if you're building the GUI and have SWIG and Java installed on your machine.)")

set(BUILD_PYTHON_WRAPPING OFF CACHE BOOL "Build Python wrapping (needed if you're building the Python wrapping and have SWIG and Python installed on your machine.)")

if(WIN32)
    add_definitions(-D_CRT_SECURE_NO_DEPRECATE)
endif()

include(InstallRequiredSystemLibraries)

<<<<<<< HEAD
# C++11: In revision 8629, we started using std::unique_ptr, which requires
=======
# C++11
# -----
# In revision 8629, we started using std::unique_ptr, which requires
>>>>>>> 3a7c9dff
# C++11 features to be enabled when using GCC or Clang.
if(${CMAKE_C_COMPILER} MATCHES "cc" OR ${CMAKE_C_COMPILER} MATCHES "clang")
    # Using C++11 on OSX requires using libc++ instead of libstd++.
    # libc++ is an implementation of the C++ standard library for OSX.
    if(APPLE)
        if(XCODE)
            set(CMAKE_XCODE_ATTRIBUTE_CLANG_CXX_LANGUAGE_STANDARD "c++11")
            set(CMAKE_XCODE_ATTRIBUTE_CLANG_CXX_LIBRARY "libc++")
        else()
            set(CMAKE_CXX_FLAGS "${CMAKE_CXX_FLAGS} -std=c++11")
            if(${CMAKE_CXX_COMPILER_ID} MATCHES "Clang")
                set(CMAKE_CXX_FLAGS "${CMAKE_CXX_FLAGS} -stdlib=libc++")
            endif()
        endif()
    else() # not APPLE
        set(CMAKE_CXX_FLAGS "${CMAKE_CXX_FLAGS} -std=c++11")
    endif()
endif()


## On APPLE, use MACOSX_RPATH.
set(OPENSIM_USE_INSTALL_RPATH FALSE)
if(APPLE AND NOT (${CMAKE_VERSION} VERSION_LESS 2.8.12))
    option(OPENSIM_NO_LIBRARY_PATH_ENV_VAR
        "If ON, you don't need to set the LD_LIBRARY_PATH (Linux) or
        DYLD_LIBRARY_PATH (Mac) to make use of OpenSim's executables.
        Instead, we bake the location of OpenSim's libraries into the
        executables, so the executables already know where to find the
        libraries. This uses the RPATH mechanism." ON)
    if(${OPENSIM_NO_LIBRARY_PATH_ENV_VAR})
        # CMake 2.8.12 introduced the ability to set RPATH for shared libraries on
        # OSX. This helps executables find the libraries they depend on without
        # having to set the DYLD_LIBRARY_PATH environment variable.
        # The code below is all taken from the link below, and implements the
        # scenario "Always use full RPATH".
        # http://www.cmake.org/Wiki/CMake_RPATH_handling
        # Note: the RPATH won't succeed if the libraries are moved; in this case,
        # one will still need to set DYLD_LIBRARY_PATH (or alter the RPATH in the
        # executables/libraries that depend on Simbody's libraries).
        set(CMAKE_MACOSX_RPATH ON)
    
        set(CMAKE_INSTALL_FULL_LIBDIR "${CMAKE_INSTALL_PREFIX}/lib")
    
        # Add the automatically determined parts of the RPATH
        # which point to directories outside the build tree to the install RPATH.
        set(CMAKE_INSTALL_RPATH_USE_LINK_PATH TRUE)
    
        # The RPATH to be used when installing, but only if it's not a system
        # directory.
        list(FIND CMAKE_PLATFORM_IMPLICIT_LINK_DIRECTORIES
            "${CMAKE_INSTALL_FULL_LIBDIR}" isSystemDir)
        if("${isSystemDir}" STREQUAL "-1")
            set(OPENSIM_USE_INSTALL_RPATH TRUE)
        endif()
    endif()
endif()


# Find Simbody.
# -------------
# As of Simbody 3.4, Simbody has a SimbodyConfig.cmake file, which is a
# preferred way to find Simbody over the previous FindSimbody.cmake script.
# NO_MODULE means we will not allow the use of a FindSimbody.cmake script.
set(SIMBODY_VERSION_TO_USE 3.6)

# Find Simbody freshly by unsetting this CMake-generated variable.
unset(Simbody_DIR CACHE)
if("${SIMBODY_HOME}" STREQUAL "")
    # We assume the only case in which the user
    # wants us to search for Simbody is if they left SIMBODY_HOME empty.
    # If the user specifies an invalid SIMBODY_HOME by accident,
    # we shouldn't let that fail silently and still search for
    # Simbody elsewhere; they may never realize
    # we are not using their requested installation of Simbody.
    find_package(Simbody ${SIMBODY_VERSION_TO_USE} QUIET
        NO_MODULE)
else()
    # Find the package using the user-specified path.
    # NO_DEFAULT_PATH will cause find_package to only
    # look in the provided PATHS.
    find_package(Simbody ${SIMBODY_VERSION_TO_USE} QUIET
        PATHS "${SIMBODY_HOME}" NO_MODULE NO_DEFAULT_PATH)
endif()
# This variable appears in the CMake GUI and could confuse users,
# since this variable can't be changed manually.
mark_as_advanced(Simbody_DIR)

# If Simbody is not found, Simbody_FOUND is false.
if(NOT Simbody_FOUND)
    message(FATAL_ERROR "
        Simbody ${SIMBODY_VERSION_TO_USE} not found. Install Simbody and set
        SIMBODY_HOME to the installation directory of Simbody.")
endif()

# Directories for Simbody headers and libraries for building.
# -----------------------------------------------------------
include_directories("${Simbody_INCLUDE_DIR}")
link_directories("${Simbody_LIB_DIR}")


# Copy files over from the Simbody installation.
# ----------------------------------------------
if(${OPENSIM_COPY_SIMBODY})

    # Install Simbody headers into OpenSim installation.
    install(DIRECTORY "${Simbody_INCLUDE_DIR}" DESTINATION sdk/include/SimTK)

    # Figure out which Simbody files need to be installed in the /bin
    # directory and which in the lib directory. Executables go in /bin on all
    # platforms.  Libraries (shared or otherwise) go in /lib, except on Windows
    # where the ".dll" files go in bin along with executables. Anything that
    # is only needed for programmers goes in sdk/lib.
    if(WIN32)
        file(GLOB SIMBODY_BIN_FILES
            ${Simbody_BIN_DIR}/*.dll
            ${Simbody_BIN_DIR}/*.exe)
        file(GLOB SIMBODY_SDKLIB_FILES
            ${Simbody_LIB_DIR}/*.lib)
    else()
        file(GLOB SIMBODY_BIN_FILES
            ${Simbody_BIN_DIR}/simbody*) # executables only (e.g., visualizer).
        # If the LIB_DIR is some common place for libraries (e.g., /usr/lib/),
        # we only want to copy over libraries that have SimTK in their name.
        file(GLOB SIMBODY_LIB_FILES
            ${Simbody_LIB_DIR}/*SimTK*.so
            ${Simbody_LIB_DIR}/*SimTK*.so.*
            ${Simbody_LIB_DIR}/*SimTK*.dylib)
        file(GLOB SIMBODY_SDKLIB_FILES
            ${Simbody_LIB_DIR}/*SimTK*.a)
    endif()

    # Specify "PROGRAMS" rather than "FILES" so the execute bit gets set.
    install(PROGRAMS ${SIMBODY_BIN_FILES} DESTINATION bin)
    install(FILES ${SIMBODY_LIB_FILES}    DESTINATION lib)
    install(FILES ${SIMBODY_SDKLIB_FILES} DESTINATION sdk/lib)

    # On Windows, we must copy Simbody libraries to the OpenSim build directory
    # so that the tests and examples can run without modifying the PATH
    # (that is, put Simbody's dll's in the same directory as OpenSim's
    # executables and libraries).
    if(WIN32)

        # This is where we're going to put these binaries.
        set(COPIED_LIB_FILES)
        foreach(LIBF ${SIMBODY_BIN_FILES})
            get_filename_component(LIBF_ROOT ${LIBF} NAME)
            set(COPIED_LIB_FILES ${COPIED_LIB_FILES}
                "${CMAKE_BINARY_DIR}/${CMAKE_CFG_INTDIR}/${LIBF_ROOT}")
        endforeach()

        # This target depends on the destination copies of the Simbody files
        # (in the binary build directory).  Those are produced by the OUTPUT
        # custom command below, which depends on the source files from the
        # Simbody installation directory.
        add_custom_target(SimbodyFiles ALL DEPENDS ${COPIED_LIB_FILES})
        set_target_properties(SimbodyFiles
            PROPERTIES PROJECT_LABEL "Library - Simbody Files")

        foreach(LIBF ${SIMBODY_BIN_FILES})
            get_filename_component(LIBF_ROOT ${LIBF} NAME)
            get_filename_component(LIBF_SUFFIX ${LIBF} EXT)
            set(COPIED_LIBF "${CMAKE_BINARY_DIR}/${CMAKE_CFG_INTDIR}/${LIBF_ROOT}")
            file(TO_NATIVE_PATH "${LIBF}" LIBF_SRC)
            file(TO_NATIVE_PATH "${COPIED_LIBF}" LIBF_DEST)

            # Copy Simbody files if they are out of date. This is invoked
            # because the SimbodyFiles target depends on these output files.
            add_custom_command(OUTPUT "${COPIED_LIBF}"
                COMMAND ${CMAKE_COMMAND} -E copy "${LIBF_SRC}" "${LIBF_DEST}"
                DEPENDS "${LIBF}"
                COMMENT "Copy ${LIBF_SRC} -> ${LIBF_DEST}"
                VERBATIM)
        endforeach()
    endif()
endif()


# Where do build products go in the build tree?
# ---------------------------------------------
if(NOT LIBRARY_OUTPUT_PATH)
    set(LIBRARY_OUTPUT_PATH ${PROJECT_BINARY_DIR} CACHE INTERNAL
        "Single output directory for building all libraries.")
endif()
if(NOT EXECUTABLE_OUTPUT_PATH)
  set(EXECUTABLE_OUTPUT_PATH ${PROJECT_BINARY_DIR} CACHE INTERNAL
      "Single output directory for building all executables.")
endif()


# Other than Windows we can debug without debuggable SimTK libraries
if(WIN32)
    set(CMAKE_DEBUG_POSTFIX "_d" CACHE INTERNAL "" FORCE)
else(WIN32)
    set(CMAKE_DEBUG_POSTFIX "_d" CACHE STRING "Suffix for debug libraries")
endif(WIN32)


## The following are required to uses Dart and the Cdash dashboard per Jesse
enable_testing()
include(CTest)

# Sets the number of CPUs testing would use
set(cmd ${CMAKE_CTEST_COMMAND} -j${PROCESSOR_COUNT})
if(MSVC)
    set(cmd ${cmd} -C ${CMAKE_CFG_INTDIR})
else(MSVC)
    set(cmd ${cmd} -C ${CMAKE_BUILD_TYPE})
endif(MSVC)
add_custom_target(RUN_TESTS_PARALLEL
    COMMAND ${cmd}
)


# Create buildinfo.txt file and place under sdk to include product version, platform and compiler for troubleshooting purposes
set(VERSION_FILE_PATH ${CMAKE_BINARY_DIR}/buildinfo.txt)
# message("version file="${VERSION_FILE_PATH})
file(WRITE ${VERSION_FILE_PATH} "Product Version=${OPENSIM_MAJOR_VERSION}.${OPENSIM_MINOR_VERSION}")
file(APPEND  ${VERSION_FILE_PATH} "\n")
file(APPEND  ${VERSION_FILE_PATH} "Compiler=${CMAKE_GENERATOR}-${CMAKE_CXX_COMPILER_ID}")
file(APPEND  ${VERSION_FILE_PATH} "\n")
file(APPEND  ${VERSION_FILE_PATH} "Platform=${PLATFORM_NAME}-${PLATFORM_ABI}")
file(APPEND  ${VERSION_FILE_PATH} "\n")
install(FILES ${VERSION_FILE_PATH} DESTINATION sdk)


# Preprocessor definitions.
# -------------------------
# These are used in OpenSim/version.h
set(OPENSIM_SYSTEM_INFO ${CMAKE_SYSTEM})
set(OPENSIM_OS_NAME ${CMAKE_SYSTEM_NAME})

if( WIN32 )
    set(OPENSIM_COMPILER_INFO ${MSVC_VERSION})
else()
    set(OPENSIM_COMPILER_INFO ${CMAKE_CXX_COMPILER} )
endif()

add_definitions(-DOSIM_SYS_INFO=${OPENSIM_SYSTEM_INFO}
    -DOSIM_COMPILER_INFO=${OPENSIM_COMPILER_INFO}
    -DOSIM_OS_NAME=${OPENSIM_OS_NAME}
    -DOSIM_VERSION=${OPENSIM_VERSION})



#-----------------------------------------------------------------------------
set(BUILD_API_ONLY OFF CACHE BOOL "Build/install only headers, libraries,
    wrapping, tests; not applications (ik, rra, etc.).")

# This directory contains files (e.g., .osim) that multiple tests may want to
# use. See the OpenSimCopySharedTestFiles function in
# cmake/OpenSimMacros.cmake.
set(OPENSIM_SHARED_TEST_FILES_DIR "${CMAKE_SOURCE_DIR}/OpenSim/Tests/shared")

add_subdirectory(Vendors)
add_subdirectory(OpenSim)
if(NOT BUILD_API_ONLY)
    add_subdirectory(Applications)
endif()

add_subdirectory(cmake)
add_subdirectory(doc)<|MERGE_RESOLUTION|>--- conflicted
+++ resolved
@@ -257,13 +257,9 @@
 
 include(InstallRequiredSystemLibraries)
 
-<<<<<<< HEAD
-# C++11: In revision 8629, we started using std::unique_ptr, which requires
-=======
 # C++11
 # -----
 # In revision 8629, we started using std::unique_ptr, which requires
->>>>>>> 3a7c9dff
 # C++11 features to be enabled when using GCC or Clang.
 if(${CMAKE_C_COMPILER} MATCHES "cc" OR ${CMAKE_C_COMPILER} MATCHES "clang")
     # Using C++11 on OSX requires using libc++ instead of libstd++.
