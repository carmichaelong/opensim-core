
link_libraries( 
        debug osimCommon${CMAKE_DEBUG_POSTFIX} optimized osimCommon
        debug osimSimulation${CMAKE_DEBUG_POSTFIX} optimized osimSimulation
        debug osimActuators${CMAKE_DEBUG_POSTFIX} optimized osimActuators
        debug osimAnalyses${CMAKE_DEBUG_POSTFIX} optimized osimAnalyses
        debug osimTools${CMAKE_DEBUG_POSTFIX} optimized osimTools
        ${Simbody_LIBRARIES})

add_executable(testComponents testComponents.cpp)

target_link_libraries(testComponents ${LINK_LIBRARIES} )

<<<<<<< HEAD
OpenSimCopySharedTestFiles(gait10dof18musc_subject01.osim)
=======
file(GLOB TEST_FILES *.osim *.xml *.sto *.mot)

#
# Copy files to run dir
#
foreach(dataFile ${TEST_FILES})
    add_custom_command(
        TARGET testComponents
        COMMAND ${CMAKE_COMMAND}
        ARGS -E copy
        ${dataFile}
        ${OpenSim_BINARY_DIR}/OpenSim/Tests/Components)
endforeach(dataFile)
>>>>>>> 1a16b0ee


#
# Testing
#

if(EXECUTABLE_OUTPUT_PATH)
  set(TEST_PATH ${EXECUTABLE_OUTPUT_PATH})
else(EXECUTABLE_OUTPUT_PATH)
  set(TEST_PATH .)
endif(EXECUTABLE_OUTPUT_PATH)

add_test(testComponents ${TEST_PATH}/testComponents)

set_target_properties(testComponents PROPERTIES ${EXCLUDE_IF_MINIMAL_BUILD} PROJECT_LABEL "Tests - testComponents")<|MERGE_RESOLUTION|>--- conflicted
+++ resolved
@@ -11,23 +11,7 @@
 
 target_link_libraries(testComponents ${LINK_LIBRARIES} )
 
-<<<<<<< HEAD
 OpenSimCopySharedTestFiles(gait10dof18musc_subject01.osim)
-=======
-file(GLOB TEST_FILES *.osim *.xml *.sto *.mot)
-
-#
-# Copy files to run dir
-#
-foreach(dataFile ${TEST_FILES})
-    add_custom_command(
-        TARGET testComponents
-        COMMAND ${CMAKE_COMMAND}
-        ARGS -E copy
-        ${dataFile}
-        ${OpenSim_BINARY_DIR}/OpenSim/Tests/Components)
-endforeach(dataFile)
->>>>>>> 1a16b0ee
 
 
 #
