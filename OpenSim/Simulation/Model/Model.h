--- conflicted
+++ resolved
@@ -425,8 +425,6 @@
 
     /**@}**/
 
-<<<<<<< HEAD
-=======
     /**@name  Realize the Simbody System and State to Computational Stage
     Methods in this section enable advanced and scripting users access to
     realize the Simbody MultibodySystem and the provided state to a desireed
@@ -457,7 +455,6 @@
 
     /**@}**/
 
->>>>>>> b5672d1b
     //--------------------------------------------------------------------------
     // CREATE THE MULTIBODY SYSTEM
     //--------------------------------------------------------------------------
@@ -641,11 +638,7 @@
     ProbeSet& updProbeSet() { return upd_ProbeSet(); };
 
     /**
-<<<<<<< HEAD
-     * Get the subset of misc ModelComponents in the model
-=======
      * Get the subst of misc ModelComponents in the model
->>>>>>> b5672d1b
      * @return The set of misc ModelComponents
      */
     const ComponentSet& getMiscModelComponentSet() const 
@@ -927,20 +920,12 @@
     These methods are %Model's implementation of virtual methods defined in
     the Component class from which %Model derives. **/
     /**@{**/
-<<<<<<< HEAD
-    void finalizeFromProperties() override;
-
-    void connectToModel(Model& model)  override;
-    void addToSystem(SimTK::MultibodySystem& system) const override; 
-    void initStateFromProperties(SimTK::State& state) const override;
-=======
     void extendFinalizeFromProperties() override;
 
     void extendConnectToModel(Model& model)  override;
     void extendAddToSystem(SimTK::MultibodySystem& system) const override; 
     void extendInitStateFromProperties(SimTK::State& state) const override;
     /**@}**/
->>>>>>> b5672d1b
 
     /**
      * Given a State, set all default values for this Model to match those 
@@ -960,10 +945,6 @@
         const SimTK::State&                         state,
         SimTK::Array_<SimTK::DecorativeGeometry>&   appendToThis) const 
                                                                 override;
-<<<<<<< HEAD
-    
-=======
->>>>>>> b5672d1b
     /**@}**/
     
     //--------------------------------------------------------------------------
