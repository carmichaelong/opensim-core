--- conflicted
+++ resolved
@@ -147,11 +147,7 @@
 
 void ExternalForce::extendConnectToModel(Model& model)
 {
-<<<<<<< HEAD
-    Super::connectToModel(model);
-=======
     Super::extendConnectToModel(model);
->>>>>>> b5672d1b
 
     const string& appliedToBodyName = get_applied_to_body();
     const string& forceExpressedInBodyName = get_force_expressed_in_body();
