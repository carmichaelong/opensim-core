--- conflicted
+++ resolved
@@ -124,17 +124,6 @@
 
 //_____________________________________________________________________________
 /**
-<<<<<<< HEAD
- * Destructor.
- */
-Model::~Model()
-{
-    delete _modelViz;
-}
-//_____________________________________________________________________________
-/**
-=======
->>>>>>> 3a7c9dff
  * Override default implementation by object to intercept and fix the XML node
  * underneath the model to match current version
  */
@@ -214,11 +203,6 @@
     _useVisualizer = false;
     _allControllersEnabled = true;
 
-<<<<<<< HEAD
-    _modelViz = NULL;
-
-=======
->>>>>>> 3a7c9dff
     _validationLog="";
 
     _analysisSet.setMemoryOwner(false);
@@ -460,14 +444,6 @@
  */
 void Model::createMultibodySystem()
 {
-<<<<<<< HEAD
-    if(_system) // if system was built previously start fresh
-    {
-        // Delete the old system.
-        delete _modelViz;
-    }
-=======
->>>>>>> 3a7c9dff
 
     // We must reset these unique_ptr's before deleting the System (through
     // reset()), since deleting the System puts a null handle pointer inside
