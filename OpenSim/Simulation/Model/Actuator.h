--- conflicted
+++ resolved
@@ -84,11 +84,7 @@
     //--------------------------------------------------------------------------
 protected:
     // ModelComponent Interface
-<<<<<<< HEAD
-    virtual void addToSystem(SimTK::MultibodySystem& system) const override;
-=======
     virtual void extendAddToSystem(SimTK::MultibodySystem& system) const override;
->>>>>>> b5672d1b
 
     // Update the geometry attached to the actuator. Use inertial frame.
     virtual void updateGeometry();
@@ -169,21 +165,12 @@
     //Model building
     virtual int numControls() const {return 1;};
 
-<<<<<<< HEAD
-    // Accessing force, speed, and power of a scalar valued actuator
-    virtual void setForce(const SimTK::State& s, double aForce) const; 
-    virtual double getForce( const SimTK::State& s) const;
-    virtual void setSpeed( const SimTK::State& s, double aspeed) const;
-    virtual double getSpeed( const SimTK::State& s) const;
-    virtual double getPower(const SimTK::State& s) const { return getForce(s)*getSpeed(s); }
-=======
     // Accessing actuation, speed, and power of a scalar valued actuator
     virtual void setActuation(const SimTK::State& s, double aActuation) const;
     virtual double getActuation(const SimTK::State& s) const;
     virtual void setSpeed( const SimTK::State& s, double aspeed) const;
     virtual double getSpeed( const SimTK::State& s) const;
     virtual double getPower(const SimTK::State& s) const { return getActuation(s)*getSpeed(s); }
->>>>>>> b5672d1b
     virtual double getStress(const SimTK::State& s) const;
     virtual double getOptimalForce() const;
 
@@ -233,21 +220,6 @@
 
 protected:
 
-<<<<<<< HEAD
-    // Actuator interface
-    virtual double computeActuation(const SimTK::State& s) const = 0;
-
-    // ModelComponent Interface
-    virtual void addToSystem(SimTK::MultibodySystem& system) const override;
-
-    double computeOverrideForce(const SimTK::State& s ) const;
-
-    //Force reporting
-    /** 
-     * Methods to query a Force for the value actually applied during simulation
-     * The names of the quantities (column labels) is returned by this first function
-     * getRecordLabels()
-=======
     // ScalarActuator interface
     virtual double computeActuation(const SimTK::State& s) const = 0;
 
@@ -261,7 +233,6 @@
      * Methods to query a actuation for the value actually applied during 
      * simulation. The names of the quantities (column labels) is returned
      * by this first function getRecordLabels()
->>>>>>> b5672d1b
      */
     OpenSim::Array<std::string> getRecordLabels() const {
         OpenSim::Array<std::string> labels("");
@@ -269,14 +240,6 @@
         return labels;
     }
     /**
-<<<<<<< HEAD
-     * Given SimTK::State object extract all the values necessary to report forces, application location
-     * frame, etc. used in conjunction with getRecordLabels and should return same size Array
-     */
-    OpenSim::Array<double> getRecordValues(const SimTK::State& state) const {
-        OpenSim::Array<double> values(1);
-        values.append(getForce(state));
-=======
      * Given SimTK::State object extract all the values necessary to report 
      * actuation, application location frame, etc. used in conjunction 
      * with getRecordLabels and should return same size Array
@@ -284,7 +247,6 @@
     OpenSim::Array<double> getRecordValues(const SimTK::State& state) const {
         OpenSim::Array<double> values(1);
         values.append(getActuation(state));
->>>>>>> b5672d1b
         return values;
     }
 
