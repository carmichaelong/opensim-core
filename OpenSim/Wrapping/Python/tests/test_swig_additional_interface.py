"""The tests here ensure the proper functionality of modifications/additions we
make to the C++ API, via the SWIG interface (*.i) file.

"""

import inspect
import os

this_file_dir = os.path.dirname(
                os.path.abspath(inspect.getfile(inspect.currentframe())))

import opensim as osim

def test_markAdopted1():
    """Ensures that we can tell an object that some other object is managing
    its memory.
    """
    a = osim.Model()
    assert a.this
    assert a.thisown
    a._markAdopted()
    assert a.this
    assert not a.thisown

def test_markAdopted2():
    a = osim.Model()

    # We just need the following not to not cause a segfault.

    # Model add*
    a.addForce(osim.PathActuator())
    a.addProbe(osim.Umberger2010MuscleMetabolicsProbe())
    a.addAnalysis(osim.MuscleAnalysis())
    a.addController(osim.PrescribedController())
    
    body = osim.Body('body1',
            1.0,
            osim.Vec3(0, 0, 0),
            osim.Inertia(0, 0, 0)
            )

    loc_in_parent = osim.Vec3(0, 0, 0)
    orient_in_parent = osim.Vec3(0, 0, 0)
    loc_in_body = osim.Vec3(0, 0, 0)
    orient_in_body = osim.Vec3(0, 0, 0)
    print "creating Weld Joint.."
    joint = osim.WeldJoint("weld_joint",
            a.getGround(),
            loc_in_parent, orient_in_parent,
            body,
            loc_in_body, orient_in_parent)
    print "adding a body .."
    a.addBody(body)
    print "adding a joint .."
    a.addJoint(joint)
    print "Creating a ConstantDistanceConstraint.."
    constr = osim.ConstantDistanceConstraint()
    constr.setBody1ByName("ground")
    constr.setBody1PointLocation(osim.Vec3(0, 0, 0))
    constr.setBody2ByName("body")
    constr.setBody2PointLocation(osim.Vec3(1, 0, 0))
    constr.setConstantDistance(1)
    a.addConstraint(constr)

    f = osim.BushingForce("ground", "body",
            osim.Vec3(2, 2, 2), osim.Vec3(1, 1, 1),
            osim.Vec3(0, 0, 0), osim.Vec3(0, 0, 0))
    a.addForce(f)

<<<<<<< HEAD
    f2 = osim.BushingForce()
    a.addForce(f2)

    f3 = osim.SpringGeneralizedForce()
    a.addForce(f3)

    model = osim.Model(os.environ['OPENSIM_HOME'] +
            "/Models/Arm26/arm26.osim")
=======
    model = osim.Model(os.path.join(this_file_dir, "arm26.osim"))
>>>>>>> 6e51417f
    g = osim.CoordinateActuator('r_shoulder_elev')
    model.addForce(g)

def test_Joint():
    a = osim.Model()
    
    body = osim.Body('body',
            1.0,
            osim.Vec3(0, 0, 0),
            osim.Inertia(0, 0, 0)
            )

    loc_in_parent = osim.Vec3(0, -0, 0)
    orient_in_parent = osim.Vec3(0, 0, 0)
    loc_in_body = osim.Vec3(0, 0, 0)
    orient_in_body = osim.Vec3(0, 0, 0)

    joint = osim.FreeJoint("joint",
            a.getGround(),
            loc_in_parent, orient_in_parent,
            body,
            loc_in_body, orient_in_parent)
    del joint
    joint = osim.CustomJoint("joint",
            a.getGround(),
            loc_in_parent, orient_in_parent,
            body,
            loc_in_body, orient_in_parent)
    del joint
    joint = osim.EllipsoidJoint("joint",
            a.getGround(),
            loc_in_parent, orient_in_parent,
            body,
            loc_in_body, orient_in_parent, osim.Vec3(1, 1, 1))
    del joint
    joint = osim.BallJoint("joint",
            a.getGround(),
            loc_in_parent, orient_in_parent,
            body,
            loc_in_body, orient_in_parent)
    del joint
    joint = osim.PinJoint("joint",
            a.getGround(),
            loc_in_parent, orient_in_parent,
            body,
            loc_in_body, orient_in_parent)
    del joint
    joint = osim.SliderJoint("joint",
            a.getGround(),
            loc_in_parent, orient_in_parent,
            body,
            loc_in_body, orient_in_parent)
    del joint
    joint = osim.WeldJoint("joint",
            a.getGround(),
            loc_in_parent, orient_in_parent,
            body,
            loc_in_body, orient_in_parent)
    del joint
    joint = osim.GimbalJoint("joint",
            a.getGround(),
            loc_in_parent, orient_in_parent,
            body,
            loc_in_body, orient_in_parent)
    del joint
    joint = osim.UniversalJoint("joint",
            a.getGround(),
            loc_in_parent, orient_in_parent,
            body,
            loc_in_body, orient_in_parent)
    del joint
    joint = osim.PlanarJoint("joint",
            a.getGround(),
            loc_in_parent, orient_in_parent,
            body,
            loc_in_body, orient_in_parent)
    del joint


def test_markAdoptedSets():

    # Set's.
    fus = osim.FunctionSet()
    fu1 = osim.Constant()
    fus.adoptAndAppend(fu1)
    del fus
    del fu1

    s = osim.ScaleSet()
    o = osim.Scale()
    s.adoptAndAppend(o)
    del s
    del o

    s = osim.ControlSet()
    o = osim.ControlLinear()
    s.adoptAndAppend(o)
    del s
    del o

    s = osim.BodyScaleSet()
    o = osim.BodyScale()
    s.adoptAndAppend(o)
    del s
    del o

    s = osim.PathPointSet()
    o = osim.PathPoint()
    s.adoptAndAppend(o)
    del s
    del o

    s = osim.IKTaskSet()
    o = osim.IKMarkerTask()
    s.adoptAndAppend(o)
    del s
    del o

    s = osim.MarkerPairSet()
    o = osim.MarkerPair()
    s.adoptAndAppend(o)
    del s
    del o

    s = osim.MeasurementSet()
    o = osim.Measurement()
    s.adoptAndAppend(o)
    del s
    del o

    s = osim.FrameSet()
    o = osim.Body()
    s.adoptAndAppend(o)
    del s
    del o

    s = osim.ForceSet()
    o = osim.CoordinateLimitForce()
    s.adoptAndAppend(o)
    del s
    del o
     
    s = osim.ForceSet()
    o = osim.SpringGeneralizedForce()
    s.append(o)
 
    s = osim.ProbeSet()
    o = osim.Umberger2010MuscleMetabolicsProbe()
    s.adoptAndAppend(o)
    del s
    del o

    a = osim.Model()
    body = osim.Body('body',
            1.0,
            osim.Vec3(0, 0, 0),
            osim.Inertia(0, 0, 0)
            )

    loc_in_parent = osim.Vec3(0, -0, 0)
    orient_in_parent = osim.Vec3(0, 0, 0)
    loc_in_body = osim.Vec3(0, 0, 0)
    orient_in_body = osim.Vec3(0, 0, 0)
    joint = osim.WeldJoint("weld_joint",
            a.getGround(),
            loc_in_parent, orient_in_parent,
            body,
            loc_in_body, orient_in_parent)
    a.addBody(body)


    constr = osim.ConstantDistanceConstraint()
    constr.setBody1ByName("ground")
    constr.setBody1PointLocation(osim.Vec3(0, 0, 0))
    constr.setBody2ByName("body")
    constr.setBody2PointLocation(osim.Vec3(1, 0, 0))
    constr.setConstantDistance(1)
    a.addConstraint(constr)
<|MERGE_RESOLUTION|>--- conflicted
+++ resolved
@@ -67,18 +67,13 @@
             osim.Vec3(0, 0, 0), osim.Vec3(0, 0, 0))
     a.addForce(f)
 
-<<<<<<< HEAD
     f2 = osim.BushingForce()
     a.addForce(f2)
 
     f3 = osim.SpringGeneralizedForce()
     a.addForce(f3)
 
-    model = osim.Model(os.environ['OPENSIM_HOME'] +
-            "/Models/Arm26/arm26.osim")
-=======
     model = osim.Model(os.path.join(this_file_dir, "arm26.osim"))
->>>>>>> 6e51417f
     g = osim.CoordinateActuator('r_shoulder_elev')
     model.addForce(g)
 
