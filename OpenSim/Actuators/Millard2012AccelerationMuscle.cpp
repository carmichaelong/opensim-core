--- conflicted
+++ resolved
@@ -214,13 +214,8 @@
 
 void Millard2012AccelerationMuscle::extendFinalizeFromProperties()
 {
-<<<<<<< HEAD
-    buildMuscle();
-    Super::finalizeFromProperties();
-=======
     Super::extendFinalizeFromProperties();
     buildMuscle();
->>>>>>> b5672d1b
 }
 
 
@@ -255,15 +250,6 @@
 //=============================================================================
 // Model Component Interface
 //=============================================================================
-<<<<<<< HEAD
- void Millard2012AccelerationMuscle::connectToModel(Model& model)
- {
-    Super::connectToModel(model);
-    finalizeFromProperties();
- }
-
-=======
->>>>>>> b5672d1b
  void Millard2012AccelerationMuscle::
      extendAddToSystem(SimTK::MultibodySystem& system) const
 {
@@ -308,15 +294,9 @@
         vdot = getFiberAcceleration(s);
     }
 
-<<<<<<< HEAD
-    setStateVariableDerivative(s, STATE_ACTIVATION_NAME, adot);
-    setStateVariableDerivative(s, STATE_FIBER_LENGTH_NAME, ldot);
-    setStateVariableDerivative(s, STATE_FIBER_VELOCITY_NAME, vdot);
-=======
     setStateVariableDerivativeValue(s, STATE_ACTIVATION_NAME, adot);
     setStateVariableDerivativeValue(s, STATE_FIBER_LENGTH_NAME, ldot);
     setStateVariableDerivativeValue(s, STATE_FIBER_VELOCITY_NAME, vdot);
->>>>>>> b5672d1b
 }
 
 //=============================================================================
@@ -762,11 +742,7 @@
 
             case 0: //converged, all is normal
             {
-<<<<<<< HEAD
-                setForce(s,tendonForce);
-=======
                 setActuation(s, tendonForce);
->>>>>>> b5672d1b
                 setFiberLength(s,fiberLength);
                 setFiberVelocity(s,fiberVelocity);
             }break;
@@ -849,11 +825,7 @@
         cerr << "    and a fiber length velocity equal to 0 ..." 
              << endl;
 
-<<<<<<< HEAD
-        setForce(s,0);
-=======
         setActuation(s, 0);
->>>>>>> b5672d1b
         setFiberLength(s,getOptimalFiberLength());
         setFiberVelocity(s,0.0);
     }
